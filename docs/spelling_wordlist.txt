tianshou
arXiv
tanh
lr
logits
env
envs
optim
eps
timelimit
TimeLimit
envpool
EnvPool
maxsize
timestep
timesteps
numpy
ndarray
stackoverflow
tensorboard
state_dict
len
tac
fqf
iqn
qrdqn
rl
offpolicy
onpolicy
quantile
quantiles
dqn
param
async
subprocess
deque
nn
equ
cql
fn
boolean
pre
np
cuda
rnn
rew
pre
perceptron
bsz
dataset
mujoco
jit
nstep
preprocess
preprocessing
repo
ReLU
namespace
recv
th
utils
NaN
linesearch
hyperparameters
pseudocode
entropies
nn
config
cpu
rms
debias
indice
regularizer
miniblock
modularize
serializable
softmax
vectorized
optimizers
undiscounted
submodule
subclasses
submodules
tfevent
dirichlet
docstring
webpage
formatter
num
py
pythonic
中文文档位于
conda
miniconda
Amir
Andreas
Antonoglou
Beattie
Bellemare
Charles
Daan
Demis
Dharshan
Fidjeland
Georg
Hassabis
Helen
Ioannis
Kavukcuoglu
King
Koray
Kumaran
Legg
Mnih
Ostrovski
Petersen
Riedmiller
Rusu
Sadik
Shane
Stig
Veness
Volodymyr
Wierstra
Lillicrap
Pritzel
Heess
Erez
Yuval
Tassa
Schulman
Filip
Wolski
Prafulla
Dhariwal
Radford
Oleg
Klimov
Kaichao
Jiayi
Weng
Duburcq
Huayu
Yi
Su
Strens
Ornstein
Uhlenbeck
mse
gail
airl
ppo
Jupyter
Colab
Colaboratory
IPendulum
Reacher
Runtime
Nvidia
Enduro
Qbert
Seaquest
subnets
subprocesses
isort
yapf
pydocstyle
Args
tuples
tuple
Multi
multi
parameterized
Proximal
metadata
GPU
Dopamine
builtin
params
inplace
deepcopy
Gaussian
stdout
parallelization
minibatch
minibatches
MLP
backpropagation
dataclass
superset
subtype
subdirectory
picklable
ShmemVectorEnv
Github
wandb
jupyter
img
src
parallelized
infty
venv
venvs
subproc
bcq
highlevel
icm
modelbased
td
psrl
ddpg
npg
tf
trpo
crr
pettingzoo
multidiscrete
vecbuf
prio
colab
segtree
multiagent
mapolicy
sensai
sensAI
docstrings
superclass
iterable
functools
str
sklearn
attr
bc
redq
modelfree
bdq
util
logp
autogenerated
subpackage
subpackages
recurse
rollout
rollouts
prepend
prepends
dict
dicts
pytorch
tensordict
onwards
Dominik
Tsinghua
Tianshou
appliedAI
macOS
joblib
master
Panchenko
BA
BH
BO
BD
configs
postfix
backend
rliable
hl
v_s
v_s_
obs
obs_next
dtype
iqm
<<<<<<< HEAD
kwarg
=======
kwarg
entrypoint
interquantile
init
kwarg
kwargs
autocompletion
codebase
indexable
sliceable
>>>>>>> 9491c797
<|MERGE_RESOLUTION|>--- conflicted
+++ resolved
@@ -272,9 +272,6 @@
 obs_next
 dtype
 iqm
-<<<<<<< HEAD
-kwarg
-=======
 kwarg
 entrypoint
 interquantile
@@ -284,5 +281,4 @@
 autocompletion
 codebase
 indexable
-sliceable
->>>>>>> 9491c797
+sliceable