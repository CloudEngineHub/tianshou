import argparse
import os
from test.determinism_test import AlgorithmDeterminismTest

import gymnasium as gym
import numpy as np
import torch
from torch.distributions import Distribution, Independent, Normal
from torch.utils.tensorboard import SummaryWriter

from tianshou.data import Collector, CollectStats, VectorReplayBuffer
from tianshou.env import DummyVectorEnv
from tianshou.policy import PPO
from tianshou.policy.base import Algorithm
from tianshou.policy.modelfree.pg import ActorPolicy
from tianshou.policy.optim import AdamOptimizerFactory
from tianshou.trainer.base import OnPolicyTrainerParams
from tianshou.utils import TensorboardLogger
from tianshou.utils.net.common import ActorCritic, Net
from tianshou.utils.net.continuous import ContinuousActorProb, ContinuousCritic
from tianshou.utils.space_info import SpaceInfo


def get_args() -> argparse.Namespace:
    parser = argparse.ArgumentParser()
    parser.add_argument("--task", type=str, default="Pendulum-v1")
    parser.add_argument("--reward-threshold", type=float, default=None)
    parser.add_argument("--seed", type=int, default=1)
    parser.add_argument("--buffer-size", type=int, default=20000)
    parser.add_argument("--lr", type=float, default=1e-3)
    parser.add_argument("--gamma", type=float, default=0.95)
    parser.add_argument("--epoch", type=int, default=5)
    parser.add_argument("--step-per-epoch", type=int, default=150000)
    parser.add_argument("--episode-per-collect", type=int, default=16)
    parser.add_argument("--repeat-per-collect", type=int, default=2)
    parser.add_argument("--batch-size", type=int, default=128)
    parser.add_argument("--hidden-sizes", type=int, nargs="*", default=[64, 64])
    parser.add_argument("--training-num", type=int, default=16)
    parser.add_argument("--test-num", type=int, default=100)
    parser.add_argument("--logdir", type=str, default="log")
    parser.add_argument("--render", type=float, default=0.0)
    parser.add_argument(
        "--device",
        type=str,
        default="cuda" if torch.cuda.is_available() else "cpu",
    )
    # ppo special
    parser.add_argument("--vf-coef", type=float, default=0.25)
    parser.add_argument("--ent-coef", type=float, default=0.0)
    parser.add_argument("--eps-clip", type=float, default=0.2)
    parser.add_argument("--max-grad-norm", type=float, default=0.5)
    parser.add_argument("--gae-lambda", type=float, default=0.95)
    parser.add_argument("--rew-norm", type=int, default=1)
    parser.add_argument("--dual-clip", type=float, default=None)
    parser.add_argument("--value-clip", type=int, default=1)
    parser.add_argument("--norm-adv", type=int, default=1)
    parser.add_argument("--recompute-adv", type=int, default=0)
    parser.add_argument("--resume", action="store_true")
    parser.add_argument("--save-interval", type=int, default=4)
    return parser.parse_known_args()[0]


def test_ppo(args: argparse.Namespace = get_args(), enable_assertions: bool = True) -> None:
    env = gym.make(args.task)

    space_info = SpaceInfo.from_env(env)
    args.state_shape = space_info.observation_info.obs_shape
    args.action_shape = space_info.action_info.action_shape
    args.max_action = space_info.action_info.max_action

    if args.reward_threshold is None:
        default_reward_threshold = {"Pendulum-v0": -250, "Pendulum-v1": -250}
        args.reward_threshold = default_reward_threshold.get(
            args.task,
            env.spec.reward_threshold if env.spec else None,
        )
    train_envs = DummyVectorEnv([lambda: gym.make(args.task) for _ in range(args.training_num)])
    test_envs = DummyVectorEnv([lambda: gym.make(args.task) for _ in range(args.test_num)])

    # seed
    np.random.seed(args.seed)
    torch.manual_seed(args.seed)
    train_envs.seed(args.seed)
    test_envs.seed(args.seed)

    # model
    net = Net(state_shape=args.state_shape, hidden_sizes=args.hidden_sizes)
    actor = ContinuousActorProb(
        preprocess_net=net, action_shape=args.action_shape, unbounded=True
    ).to(args.device)
    critic = ContinuousCritic(
        preprocess_net=Net(state_shape=args.state_shape, hidden_sizes=args.hidden_sizes),
    ).to(args.device)
    actor_critic = ActorCritic(actor, critic)
    # orthogonal initialization
    for m in actor_critic.modules():
        if isinstance(m, torch.nn.Linear):
            torch.nn.init.orthogonal_(m.weight)
            torch.nn.init.zeros_(m.bias)
    optim = AdamOptimizerFactory(lr=args.lr)

    # replace DiagGuassian with Independent(Normal) which is equivalent
    # pass *logits to be consistent with policy.forward
    def dist(loc_scale: tuple[torch.Tensor, torch.Tensor]) -> Distribution:
        loc, scale = loc_scale
        return Independent(Normal(loc, scale), 1)

    policy = ActorPolicy(
        actor=actor,
        dist_fn=dist,
        action_space=env.action_space,
    )
    algorithm: PPO = PPO(
        policy=policy,
        critic=critic,
        optim=optim,
        gamma=args.gamma,
        max_grad_norm=args.max_grad_norm,
        eps_clip=args.eps_clip,
        vf_coef=args.vf_coef,
        ent_coef=args.ent_coef,
        return_scaling=args.rew_norm,
        advantage_normalization=args.norm_adv,
        recompute_advantage=args.recompute_adv,
        dual_clip=args.dual_clip,
        value_clip=args.value_clip,
        gae_lambda=args.gae_lambda,
    )
    # collector
    train_collector = Collector[CollectStats](
        algorithm,
        train_envs,
        VectorReplayBuffer(args.buffer_size, len(train_envs)),
    )
    test_collector = Collector[CollectStats](algorithm, test_envs)
    # log
    log_path = os.path.join(args.logdir, args.task, "ppo")
    writer = SummaryWriter(log_path)
    logger = TensorboardLogger(writer, save_interval=args.save_interval)

    def save_best_fn(policy: Algorithm) -> None:
        torch.save(policy.state_dict(), os.path.join(log_path, "policy.pth"))

    def stop_fn(mean_rewards: float) -> bool:
        return mean_rewards >= args.reward_threshold

    def save_checkpoint_fn(epoch: int, env_step: int, gradient_step: int) -> str:
        # see also: https://pytorch.org/tutorials/beginner/saving_loading_models.html
        ckpt_path = os.path.join(log_path, "checkpoint.pth")
        # Example: saving by epoch num
        # ckpt_path = os.path.join(log_path, f"checkpoint_{epoch}.pth")
        torch.save(
            algorithm.state_dict(),
            ckpt_path,
        )
        return ckpt_path

    if args.resume:
        # load from existing checkpoint
        print(f"Loading agent under {log_path}")
        ckpt_path = os.path.join(log_path, "checkpoint.pth")
        if os.path.exists(ckpt_path):
            checkpoint = torch.load(ckpt_path, map_location=args.device)
            algorithm.load_state_dict(checkpoint)
            print("Successfully restore policy and optim.")
        else:
            print("Fail to restore policy and optim.")

<<<<<<< HEAD
    # train
    result = algorithm.run_training(
        OnPolicyTrainerParams(
            train_collector=train_collector,
            test_collector=test_collector,
            max_epoch=args.epoch,
            step_per_epoch=args.step_per_epoch,
            repeat_per_collect=args.repeat_per_collect,
            episode_per_test=args.test_num,
            batch_size=args.batch_size,
            episode_per_collect=args.episode_per_collect,
            step_per_collect=None,
            stop_fn=stop_fn,
            save_best_fn=save_best_fn,
            logger=logger,
            resume_from_log=args.resume,
            save_checkpoint_fn=save_checkpoint_fn,
            test_in_train=True,
        )
    )

    assert stop_fn(result.best_reward)
=======
    # trainer
    result = OnpolicyTrainer(
        policy=policy,
        train_collector=train_collector,
        test_collector=test_collector,
        max_epoch=args.epoch,
        step_per_epoch=args.step_per_epoch,
        repeat_per_collect=args.repeat_per_collect,
        episode_per_test=args.test_num,
        batch_size=args.batch_size,
        episode_per_collect=args.episode_per_collect,
        stop_fn=stop_fn,
        save_best_fn=save_best_fn,
        logger=logger,
        resume_from_log=args.resume,
        save_checkpoint_fn=save_checkpoint_fn,
    ).run()

    if enable_assertions:
        assert stop_fn(result.best_reward)
>>>>>>> c05294fd


def test_ppo_resume(args: argparse.Namespace = get_args()) -> None:
    args.resume = True
    test_ppo(args)


def test_ppo_determinism():
    main_fn = lambda args: test_ppo(args, enable_assertions=False)
    AlgorithmDeterminismTest("continuous_ppo", main_fn, get_args()).run()<|MERGE_RESOLUTION|>--- conflicted
+++ resolved
@@ -166,7 +166,6 @@
         else:
             print("Fail to restore policy and optim.")
 
-<<<<<<< HEAD
     # train
     result = algorithm.run_training(
         OnPolicyTrainerParams(
@@ -188,29 +187,8 @@
         )
     )
 
-    assert stop_fn(result.best_reward)
-=======
-    # trainer
-    result = OnpolicyTrainer(
-        policy=policy,
-        train_collector=train_collector,
-        test_collector=test_collector,
-        max_epoch=args.epoch,
-        step_per_epoch=args.step_per_epoch,
-        repeat_per_collect=args.repeat_per_collect,
-        episode_per_test=args.test_num,
-        batch_size=args.batch_size,
-        episode_per_collect=args.episode_per_collect,
-        stop_fn=stop_fn,
-        save_best_fn=save_best_fn,
-        logger=logger,
-        resume_from_log=args.resume,
-        save_checkpoint_fn=save_checkpoint_fn,
-    ).run()
-
     if enable_assertions:
         assert stop_fn(result.best_reward)
->>>>>>> c05294fd
 
 
 def test_ppo_resume(args: argparse.Namespace = get_args()) -> None:
