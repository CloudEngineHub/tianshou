--- conflicted
+++ resolved
@@ -199,7 +199,6 @@
             print("Fail to restore policy and optim.")
 
     # trainer
-<<<<<<< HEAD
     result = algorithm.run_training(
         OnPolicyTrainerParams(
             train_collector=train_collector,
@@ -219,24 +218,6 @@
             test_in_train=True,
         )
     )
-    assert stop_fn(result.best_reward)
-=======
-    result = OnpolicyTrainer(
-        policy=policy,
-        train_collector=train_collector,
-        test_collector=test_collector,
-        max_epoch=args.epoch,
-        step_per_epoch=args.step_per_epoch,
-        repeat_per_collect=args.repeat_per_collect,
-        episode_per_test=args.test_num,
-        batch_size=args.batch_size,
-        episode_per_collect=args.episode_per_collect,
-        stop_fn=stop_fn,
-        save_best_fn=save_best_fn,
-        logger=logger,
-        resume_from_log=args.resume,
-        save_checkpoint_fn=save_checkpoint_fn,
-    ).run()
 
     if enable_assertions:
         assert stop_fn(result.best_reward)
@@ -244,5 +225,4 @@
 
 def test_gail_determinism() -> None:
     main_fn = lambda args: test_gail(args, enable_assertions=False)
-    AlgorithmDeterminismTest("offline_gail", main_fn, get_args(), is_offline=True).run()
->>>>>>> c05294fd
+    AlgorithmDeterminismTest("offline_gail", main_fn, get_args(), is_offline=True).run()