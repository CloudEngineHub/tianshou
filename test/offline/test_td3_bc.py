--- conflicted
+++ resolved
@@ -185,16 +185,9 @@
             logger=logger,
         )
     )
-<<<<<<< HEAD
 
     if enable_assertions:
         assert stop_fn(result.best_reward)
-=======
-    stats = trainer.run()
-
-    if enable_assertions:
-        assert stop_fn(stats.best_reward)
->>>>>>> b6fe90e2
 
 
 def test_td3_bc_determinism() -> None:
